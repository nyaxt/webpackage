--- conflicted
+++ resolved
@@ -14,11 +14,6 @@
 
 var HeaderMagicBytes = []byte{0x84, 0x48, 0xf0, 0x9f, 0x8c, 0x90, 0xf0, 0x9f, 0x93, 0xa6}
 
-<<<<<<< HEAD
-const FooterLength = 9
-
-=======
->>>>>>> f0d7aded
 type Bundle struct {
 	Exchanges []*signedexchange.Exchange
 }
@@ -204,7 +199,6 @@
 	return nil
 }
 
-<<<<<<< HEAD
 type byterange struct {
 	offset uint64
 	length uint64
@@ -250,10 +244,7 @@
 	return b, nil
 }
 
-func Write(w io.Writer, i *Bundle) error {
-=======
 func (b *Bundle) WriteTo(w io.Writer) (int64, error) {
->>>>>>> f0d7aded
 	cw := NewCountingWriter(w)
 
 	is := &indexSection{}
