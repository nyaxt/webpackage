package signedexchange

import (
	"bytes"
	"errors"
	"fmt"
	"io"
	"net/http"
	"net/url"
	"strconv"
	"strings"

	"github.com/WICG/webpackage/go/signedexchange/cbor"
	"github.com/WICG/webpackage/go/signedexchange/mice"
)

type Exchange struct {
	// Request
	requestURI     *url.URL
	requestHeaders http.Header

	// Response
	responseStatus       int
	responseHeaders      http.Header
	signatureHeaderValue string

	// Payload
	payload []byte
}

var HeaderMagicBytes = []byte("sxg1-b1\x00")

func NewExchange(uri *url.URL, requestHeaders http.Header, status int, responseHeaders http.Header, payload []byte) (*Exchange, error) {
	for name := range requestHeaders {
		if IsStatefulRequestHeader(name) {
			return nil, fmt.Errorf("signedexchange: stateful request header %q can't be captured inside signed exchange", name)
		}
	}
	for name := range responseHeaders {
		if IsStatefulResponseHeader(name) {
			return nil, fmt.Errorf("signedexchange: stateful response header %q can't be captured inside signed exchange", name)
		}
	}

	return &Exchange{
		requestURI:      uri,
		responseStatus:  status,
		requestHeaders:  requestHeaders,
		responseHeaders: responseHeaders,
		payload:         payload,
	}, nil
}

<<<<<<< HEAD
func (e *Exchange) RequestURI() *url.URL {
	return e.requestURI
}

=======
// Payload returns the slice holding the payload.
// The caller should not modify the returned content.
>>>>>>> f0d7aded
func (e *Exchange) Payload() []byte {
	return e.payload
}

func (e *Exchange) MiEncodePayload(recordSize int) error {
	if e.responseHeaders.Get("MI") != "" {
		return errors.New("Payload already MI encoded.")
	}

	var buf bytes.Buffer
	mi, err := mice.Encode(&buf, e.payload, recordSize)
	if err != nil {
		return err
	}
	e.payload = buf.Bytes()
	e.responseHeaders.Add("Content-Encoding", "mi-sha256")
	e.responseHeaders.Add("MI", mi)
	return nil
}

func (e *Exchange) AddSignatureHeader(s *Signer) error {
	h, err := s.signatureHeaderValue(e)
	if err != nil {
		return err
	}
	e.signatureHeaderValue = h
	return nil
}

func (e *Exchange) encodeRequestCommon(enc *cbor.Encoder) []*cbor.MapEntryEncoder {
	return []*cbor.MapEntryEncoder{
		cbor.GenerateMapEntry(func(keyE *cbor.Encoder, valueE *cbor.Encoder) {
			keyE.EncodeByteString([]byte(":method"))
			valueE.EncodeByteString([]byte("GET"))
		}),
		cbor.GenerateMapEntry(func(keyE *cbor.Encoder, valueE *cbor.Encoder) {
			keyE.EncodeByteString([]byte(":url"))
			valueE.EncodeByteString([]byte(e.requestURI.String()))
		}),
	}
}

func (e *Exchange) encodeRequest(enc *cbor.Encoder) error {
	mes := e.encodeRequestCommon(enc)
	return enc.EncodeMap(mes)
}

func normalizeHeaderValues(values []string) string {
	// RFC 2616 - Hypertext Transfer Protocol -- HTTP/1.1
	// 4.2 Message Headers
	// https://tools.ietf.org/html/rfc2616#section-4.2
	//
	// Multiple message-header fields with the same field-name MAY be
	// present in a message if and only if the entire field-value for that
	// header field is defined as a comma-separated list [i.e., #(values)].
	// It MUST be possible to combine the multiple header fields into one
	// "field-name: field-value" pair, without changing the semantics of the
	// message, by appending each subsequent field-value to the first, each
	// separated by a comma. The order in which header fields with the same
	// field-name are received is therefore significant to the
	// interpretation of the combined field value, and thus a proxy MUST NOT
	// change the order of these field values when a message is forwarded.
	return strings.Join(values, ",")
}

func (e *Exchange) EncodeRequestWithHeaders(enc *cbor.Encoder) error {
	mes := e.encodeRequestCommon(enc)
	for name, value := range e.requestHeaders {
		mes = append(mes,
			cbor.GenerateMapEntry(func(keyE *cbor.Encoder, valueE *cbor.Encoder) {
				keyE.EncodeByteString([]byte(strings.ToLower(name)))
				valueE.EncodeByteString([]byte(normalizeHeaderValues(value)))
			}))
	}
	return enc.EncodeMap(mes)
}

func (e *Exchange) encodeResponseHeaders(enc *cbor.Encoder) error {
	mes := []*cbor.MapEntryEncoder{
		cbor.GenerateMapEntry(func(keyE *cbor.Encoder, valueE *cbor.Encoder) {
			keyE.EncodeByteString([]byte(":status"))
			valueE.EncodeByteString([]byte(strconv.Itoa(e.responseStatus)))
		}),
	}
	for name, value := range e.responseHeaders {
		mes = append(mes,
			cbor.GenerateMapEntry(func(keyE *cbor.Encoder, valueE *cbor.Encoder) {
				keyE.EncodeByteString([]byte(strings.ToLower(name)))
				valueE.EncodeByteString([]byte(normalizeHeaderValues(value)))
			}))
	}
	return enc.EncodeMap(mes)
}

func WriteResponseHeaders(w io.Writer, e *Exchange) error {
	enc := cbor.NewEncoder(w)
	return e.encodeResponseHeaders(enc)
}

// draft-yasskin-http-origin-signed-responses.html#rfc.section.3.4
func (e *Exchange) encodeExchangeHeaders(enc *cbor.Encoder) error {
	if err := enc.EncodeArrayHeader(2); err != nil {
		return fmt.Errorf("signedexchange: failed to encode top-level array header: %v", err)
	}
	if err := e.encodeRequest(enc); err != nil {
		return err
	}
	if err := e.encodeResponseHeaders(enc); err != nil {
		return err
	}
	return nil
}

// draft-yasskin-http-origin-signed-responses.html#application-http-exchange
func WriteExchangeFile(w io.Writer, e *Exchange) error {
	// Step 1. "The ASCII characters "sxg1" followed by a 0 byte, to serve as a file signature. This is redundant with the MIME type, and receipients that receive both MUST check that they match and stop parsing if they don't." [spec text]
	// "Note: RFC EDITOR PLEASE DELETE THIS NOTE; The implementation of the final RFC MUST use this file signature, but implementations of drafts MUST NOT use it and MUST use another implementation-specific string beginning with "sxg1-" and ending with a 0 byte instead." [spec text]
	if _, err := w.Write(HeaderMagicBytes); err != nil {
		return err
	}

	// Step 2. "3 bytes storing a big-endian integer sigLength. If this is larger than TBD, parsing MUST fail." [spec text]
	encodedSigLength, err := Encode3BytesBigEndianUint(len(e.signatureHeaderValue))
	if err != nil {
		return err
	}

	if _, err := w.Write(encodedSigLength[:]); err != nil {
		return err
	}

	// Step 3. "3 bytes storing a big-endian integer headerLength. If this is larger than TBD, parsing MUST fail." [spec text]
	headerBuf := &bytes.Buffer{}
	enc := cbor.NewEncoder(headerBuf)
	if err := e.encodeExchangeHeaders(enc); err != nil {
		return err
	}

	headerLength := headerBuf.Len()
	encodedHeaderLength, err := Encode3BytesBigEndianUint(headerLength)
	if err != nil {
		return err
	}

	if _, err := w.Write(encodedHeaderLength[:]); err != nil {
		return err
	}

	// Step 4. "sigLength bytes holding the Signature header field's value (Section 3.1)." [spec text]
	if _, err := w.Write([]byte(e.signatureHeaderValue)); err != nil {
		return err
	}

	// Step 5. "headerLength bytes holding the signed headers, the canonical serialization (Section 3.4) of the CBOR representation of the request and response headers of the exchange represented by the application/signed-exchange resource (Section 3.2), excluding the Signature header field." [spec text]
	if _, err := io.Copy(w, headerBuf); err != nil {
		return err
	}

	// Step 6. "The payload body (Section 3.3 of [RFC7230]) of the exchange represented by the application/signed-exchange resource." [spec text]
	if _, err := w.Write(e.payload); err != nil {
		return err
	}

	return nil
}<|MERGE_RESOLUTION|>--- conflicted
+++ resolved
@@ -51,15 +51,14 @@
 	}, nil
 }
 
-<<<<<<< HEAD
+// RequestURI returns the exchange's request URI.
+// The caller should not modify the returned content.
 func (e *Exchange) RequestURI() *url.URL {
 	return e.requestURI
 }
 
-=======
 // Payload returns the slice holding the payload.
 // The caller should not modify the returned content.
->>>>>>> f0d7aded
 func (e *Exchange) Payload() []byte {
 	return e.payload
 }
